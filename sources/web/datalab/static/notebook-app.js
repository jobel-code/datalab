define(['static/appbar', 'static/minitoolbar'], function(appbar, minitoolbar) {
  function preLoad(ipy, notebook, events, dialog, utils) {
    // Various RequireJS additions used for notebook functionality
    require.config({
      paths: {
        extensions: '/static/extensions',
        d3: '//cdnjs.cloudflare.com/ajax/libs/d3/3.4.13/d3',
        element: '/static/require/element',
        style: '/static/require/style',
        visualization: '/static/require/visualization',
        jquery: '//ajax.googleapis.com/ajax/libs/jquery/2.0.0/jquery.min',
        plotly: 'https://cdn.plot.ly/plotly-1.5.1.min.js?noext'
      },
      shim: {
        plotly: {
          deps: ['d3', 'jquery'],
          exports: 'plotly'
        }
      }
    });

    function updateNavigation() {
      var content = [];
      var prefixes = [ '', '&nbsp;&nbsp;&nbsp;', '&nbsp;&nbsp;&nbsp;&nbsp;&nbsp;&nbsp;' ];

      function createOutlineItem(level, text, index) {
        if (level == 1) {
          content.push('<br />');
        }
        content.push('<div>');
        content.push(prefixes[level - 1]);
        content.push('<a href="#" cellIndex="' + index + '">');
        content.push(text);
        content.push('</a></div>');
        content.push('')
      }

      content.push('<div><b>Notebook Outline</b></div>');

      var headers = 0;
      var cells = Jupyter.notebook.get_cells();
      cells.forEach(function(c, i) {
        if (c.cell_type != 'markdown') {
          return;
        }

        var lines = c.get_text().split('\n');
        lines.forEach(function(line) {
          var level = 0;
          if (line.indexOf('### ') == 0) {
            level = 3;
          }
          else if (line.indexOf('## ') == 0) {
            level = 2
          }
          else if (line.indexOf('# ') == 0) {
            level = 1;
          }

          if (level != 0) {
            var header = line.substr(level + 1);
            createOutlineItem(level, header, i);

            headers++;
          }
        });
      });

      if (!headers) {
        content.push('<br /><div><i>Create headings in markdown cells to easily navigate to different parts of your notebook.</i></div>');
      }

      var markup = content.join('');
      $('#navigation').html(markup);
    }

    $([IPython.events]).on('app_initialized.NotebookApp', function(){
      // Bind Alt-Z to undo cell deletion.
      IPython.keyboard_manager.command_shortcuts.add_shortcut('Alt-z',
          Jupyter.notebook.undelete_cell.bind(Jupyter.notebook))
    });

    events.on('notebook_loaded.Notebook', function() {

      // create the cell toolbar
      Jupyter.notebook.get_cells().forEach(function(cell) {
        if (cell.cell_type === 'code')
          minitoolbar.addCellMiniToolbar(cell)
      });

      // patch any cell created from now on
      events.on('create.Cell', function(e, params) {
        minitoolbar.addCellMiniToolbar(params.cell);
      });

      events.on('set_dirty.Notebook', function(e) {
        updateNavigation();
      });

      events.on('command_mode.Cell', function(e) {
        updateNavigation();
      });

      updateNavigation();
    });

    events.on('open_with_text.Pager', function(e, payload) {
      var help = payload.data['text/html'];
      if (!help) {
        help = payload.data['text/plain'];
        if (!help) {
          return;
        }

        help = utils.fixCarriageReturn(utils.fixConsole(help)).replace(/\n/g, '<br />');
      }

      appbar.showHelp(help);
    });
  }

  function postLoad(ipy, notebook, events, dialog, utils) {
    function DataLabSession() {
    }

    DataLabSession.prototype.is_connected = function() {
      return Jupyter.notebook.kernel && Jupyter.notebook.kernel.is_connected();
    }

    DataLabSession.prototype.execute = function(code, callback) {
      function shellHandler(reply) {
        if (callback) {
          var content = reply.content;
          if (!content || (content.status != 'ok')) {
            callback(new Error('Unable to retrieve values.'), null);
            callback = null;
          }
        }
      }

      function iopubHandler(output) {
        if (output.msg_type == 'stream') {
          debug.log(output.content.text);
          return;
        }

        if (callback) {
          var values = null;
          var error = null;
          try {
            if (output.msg_type == 'execute_result') {
              values = output.content.data['application/json'];
              if (!values) {
                values = output.content.data['text/plain'];
              }
            }
          }
          catch (e) {
            error = e;
          }

          if (values) {
            callback(null, values);
          }
          else {
            callback(error || new Error('Unexpected value data retrieved.'), null);
          }
          callback = null;
        }
      }

      try {
        var callbacks = {
          shell: { reply: shellHandler },
          iopub: { output: iopubHandler }
        };
        Jupyter.notebook.kernel.execute(code, callbacks, { silent: false, store_history: false });
      }
      catch (e) {
        callback(e, null);
      }
    }

    window.datalab.session = new DataLabSession();

    require(['notebook/js/notebook'], function(ipy) {
      var notebook = ipy.Notebook;

      var originalFromJSON = notebook.prototype.fromJSON;
      notebook.prototype.fromJSON = function(data) {
        // This is a hack to turn notebooks as trusted... this is necessary to allow editing
        // of notebooks in multiple contexts (multiple developers, multiple development VMs, etc.)
        // The assumption is the developer explicitly trusts anything they add to their
        // development environment.
        data.content.cells.forEach(function(cell) {
          if (cell.cell_type == 'code') {
            cell.metadata.trusted = true;
          }
        });

        return originalFromJSON.apply(this, [ data ]);
      }

      function isSample() {
        var path = window.location.pathname;
        var lastSepPos = path.lastIndexOf('/');
        return lastSepPos >= 23 &&
            path.substring(lastSepPos-23, lastSepPos) == '/datalab/docs/notebooks';
      }

      // Remove save and rename menu items if under our docs directory.
      if (isSample()) {
        // Can't just hide them as they will get redisplayed on drop down, so we
        // strip their content.
        document.getElementById('saveButton').innerHTML = '';
        document.getElementById('renameButton').innerHTML = '';
      }

      // A replacement notebook copy function that makes copies in the root if
      // the source is under datalab/.
      notebook.prototype.copy_notebook = function() {
        var that = this;
        var base_url = this.base_url;
        var w = window.open('', IPython._target);
        var parent = utils.url_path_split(this.notebook_path)[0];
        if (isSample()) {
          var path = window.location.pathname;
          var lastSepPos = path.lastIndexOf('/');
          // Strip off leading /notebooks/ and trailing sample path to get datalab
          // path, then add /notebooks.
          parent = path.substring(11, lastSepPos-14) + 'notebooks';
        }
        this.contents.copy(this.notebook_path, parent).then(
          function (data) {
            w.location = utils.url_join_encode(
              base_url, 'notebooks', data.path
            );
          },
          function(error) {
            w.close();
            that.events.trigger('notebook_copy_failed', error);
          }
        );
      };
    });

    require(['notebook/js/menubar'], function(ipy) {
      ipy.MenuBar.prototype.add_kernel_help_links = placeHolder;

      // This is just a copy of the one from Jupyter but changes the first
      // line from this.element.find('restore_checkpoint') to
      // $('#restoreButton').
      ipy.MenuBar.prototype.update_restore_checkpoint = function(checkpoints) {
          var ul = $('#restoreButton').find("ul");
          ul.empty();
          if (!checkpoints || checkpoints.length === 0) {
              ul.append(
                  $("<li/>")
                  .addClass("disabled")
                  .append(
                      $("<a/>")
                      .text("No checkpoints")
                  )
              );
              return;
          }

          var that = this;
          checkpoints.map(function (checkpoint) {
              var d = new Date(checkpoint.last_modified);
              ul.append(
                  $("<li/>").append(
                      $("<a/>")
                      .attr("href", "#")
                      .text(moment(d).format("LLLL"))
                      .click(function () {
                          that.notebook.restore_checkpoint_dialog(checkpoint);
                      })
                  )
              );
    });
      };
    });

    require(['notebook/js/textcell'], function(ipy) {
      var markdownCell = ipy.MarkdownCell;
      markdownCell.options_default.placeholder = 'Double-click here to enter some markdown text...';
    });

    require(['notebook/js/codecell'], function(ipy) {
      var codeCell = ipy.CodeCell;
      var codeCellProto = codeCell.prototype;

      var statusContent = document.getElementById('cellStatus').text;
      codeCellProto.set_input_prompt = function(number) {
        this.input_prompt_number = number;

        if (number !== undefined) {
          if (number === null) {
          }
          else if (number == '*') {
            this.element.addClass('session');
            this.element.removeClass('completed');

            var status = $(statusContent);
            this.element.find('div.output').css('display', '').empty().append(status);
            status.delay(2000).show(0);
          }
          else {
            this.element.addClass('completed');
            var status = this.element.find('div.status');
            if (status) {
              status.remove();
            }
          }
        } else {
          var status = this.element.find('div.status');
          if (status) {
            status.remove();
          }
        }
      }

      // Configure CodeMirror settings
      var codeConfig = codeCell.options_default.cm_config;
      codeConfig.indentUnit = 2;
      codeConfig.smartIndent = true;
      codeConfig.autoClearEmptyLines = true;
      codeConfig.styleActiveLine = true;
      codeConfig.gutter = true;
      codeConfig.fixedGutter = true;
      codeConfig.lineNumbers = true;
      codeConfig.lineNumberFormatter = function(n) { return n.toString(); };

      codeCell.config_defaults.highlight_modes.magic_javascript.reg = [
        /^%%javascript/,
        /^%%bigquery udf/
      ];

      codeCell.config_defaults.highlight_modes['magic_text/sql'] = {
        reg: [ /%%?sql\b/ ]
      };
      codeCell.config_defaults.highlight_modes['magic_text/bigquery'] = {
        reg: [ /%%?bq\s+query\b/ ]
      };
    });

    require(["services/kernels/kernel"], function(ipy) {
      var kernel = ipy.Kernel;

      var originalExecute = kernel.prototype.execute;
      kernel.prototype.execute = function (code, callbacks, options) {
        // If this is a line magic but has a non-empty cell body change it to a cell magic.
        if (code.length > 2 && code[0] == '%' && code[1] != '%') {
          var lines = code.split('\n');
          if (lines.length > 1) {
            for (var i = 1; i < lines.length; i++) {
              if (lines[i].trim().length > 0) {
                code = '%' + code;
                break;
              }
            }
          }
        }
        return originalExecute.apply(this, [ code, callbacks, options ]);
      }
    });

    /**
     * Patch the cell auto_highlight code to use a working mode for magic_ MIME types.
     * The Jupyter code uses a broken multiplexor. This _auto_highlight function is
     * just the Jupyter code with the multiplexor stripped out and an overlay mode
     * put in instead. First we have a function to return the mode that works,
     * then we have the original Jupyter code with a call to our function replacing the
     * code that was broken.
     */

    function createMagicOverlayMode(magic_mode, spec) {
      CodeMirror.defineMode(magic_mode, function(config) {
        var magicOverlay = {
          startState: function() {
            return {firstMatched : false, inMagicLine: false}
          },
          token: function(stream, state) {
            if(!state.firstMatched) {
              state.firstMatched = true;
                if (stream.match("%%", false)) {
                state.inMagicLine = true;
              }
            }
            if (state.inMagicLine) {
              stream.eat(function any(ch) { return true; });
              if (stream.eol()) {
                state.inMagicLine = false;
              }
              return "magic";
            }
            stream.skipToEnd();
            return null;
          }
        };
        return CodeMirror.overlayMode(CodeMirror.getMode(config, spec), magicOverlay);
      });
    }

    require (["notebook/js/cell"], function(ipy) {

      var cell = ipy.Cell;

      cell.prototype._auto_highlight = function (modes) {
        /**
         *Here we handle manually selected modes
         */
        var that = this;
        var mode;
        if (this.user_highlight !== undefined && this.user_highlight != 'auto') {
          mode = this.user_highlight;
          CodeMirror.autoLoadMode(this.code_mirror, mode);
          this.code_mirror.setOption('mode', mode);
          return;
        }
        var current_mode = this.code_mirror.getOption('mode', mode);
        var first_line = this.code_mirror.getLine(0);
        // loop on every pairs
        for (mode in modes) {
          var regs = modes[mode].reg;
          // only one key every time but regexp can't be keys...
          for (var i=0; i<regs.length; i++) {
            // here we handle non magic_modes.
            // TODO :
            // On 3.0 and below, these things were regex.
            // But now should be string for json-able config.
            // We should get rid of assuming they might be already
            // in a later version of Jupyter.
            var re = regs[i];
            if (typeof(re) === 'string') {
              re = new RegExp(re)
            }
            if (first_line.match(re) !== null) {
              if (current_mode == mode) {
                return;
              }
              if (mode.search('magic_') !== 0) {
                utils.requireCodeMirrorMode(mode, function (spec) {
                  that.code_mirror.setOption('mode', spec);
                });
                return;
              }
              var magic_mode = mode;
              mode = magic_mode.substr(6);
              if (current_mode == magic_mode) {
                return;
              }
              utils.requireCodeMirrorMode(mode, function (spec) {
                // Our change is here, replacing the original broken mode.
                createMagicOverlayMode(magic_mode, spec);
                that.code_mirror.setOption('mode', magic_mode);
              });
              return;
            }
          }
        }
        // fallback on default
        var default_mode;
        try {
          default_mode = this._options.cm_config.mode;
        } catch(e) {
          default_mode = 'text/plain';
        }
        if (current_mode === default_mode) {
          return;
        }
        this.code_mirror.setOption('mode', default_mode);
      };
    });

    require (["notebook/js/outputarea"], function(ipy) {
      ipy.OutputArea.auto_scroll_threshold = 1000;
    });

    function removeCompletedMarks() {
      Jupyter.notebook.get_cells().forEach(function(cell) {
        cell.element.removeClass('completed');
      });
    }

    function navigateAlternate(alt, download) {
      var url = document.location.href.replace('/notebooks', alt);
      if (download) {
        url = url.replace('.ipynb', '.ipynb?download=true');
      }

      if (Jupyter.notebook.dirty) {
        var w = window.open('');
        Jupyter.notebook.save_notebook().then(function() {
          w.location = url;
        });
      }
      else {
        window.open(url);
      }
    }

    $('#saveButton').click(function() {
      Jupyter.notebook.save_checkpoint();
    })

    $('#saveCopyButton').click(function() {
      Jupyter.notebook.copy_notebook();
    })

    $('#renameButton').click(function() {
      Jupyter.notebook.save_widget.rename_notebook({ notebook: notebook });
    })

    $('#restoreButton').click(function() {
      Jupyter.notebook.restore_checkpoint();
    })

    $('#downloadButton').click(function() {
      navigateAlternate('/files', /* download */ true);
    })

    $('#convertHTMLButton').click(function() {
      var event = {
        'event': 'concordEvent',
        'pagePath': '/virtual/datalab/exportNotebook',
        'eventType': 'datalab',
        'eventName': 'exportNotebook',
        'metadata': 'format=html',
      }
      reportEvent(event);

      navigateAlternate('/nbconvert/html');
    })

    $('#convertPythonButton').click(function() {
      var event = {
        'event': 'concordEvent',
        'pagePath': '/virtual/datalab/exportNotebook',
        'eventType': 'datalab',
        'eventName': 'exportNotebook',
        'metadata': 'format=py',
      }
      reportEvent(event);

      navigateAlternate('/nbconvert/python');
    })

    $('#addCodeCellButton').click(function() {
      this.blur();

      Jupyter.notebook.insert_cell_below('code');
      Jupyter.notebook.select_next();
      Jupyter.notebook.focus_cell();
      Jupyter.notebook.edit_mode();
    });

    $('#addMarkdownCellButton').click(function() {
      this.blur();

      Jupyter.notebook.insert_cell_below('markdown');
      Jupyter.notebook.select_next();
      Jupyter.notebook.focus_cell();
      Jupyter.notebook.edit_mode();
    });

    $('#deleteCellButton').click(function() {
      Jupyter.notebook.delete_cell();
      this.blur();
    });

    $('#moveCellUpButton').click(function() {
      Jupyter.notebook.move_cell_up();
      this.blur();
    })

    $('#moveCellDownButton').click(function() {
      Jupyter.notebook.move_cell_down();
      this.blur();
    });

    $('#runButton').click(function() {
      Jupyter.notebook.execute_cell_and_select_below();
      this.blur();
    });

    $('#runAllButton').click(function() {
      Jupyter.notebook.execute_all_cells();
      this.blur();
    });

    $('#runToButton').click(function() {
      Jupyter.notebook.execute_cells_above();
      this.blur();
    });

    $('#runFromButton').click(function() {
      Jupyter.notebook.execute_cells_below();
      this.blur();
    });

    $('#clearButton').click(function() {
      Jupyter.notebook.clear_output();
      this.blur();
    });

    $('#clearAllButton').click(function() {
      Jupyter.notebook.clear_all_output();
      this.blur();
    });

    $('#resetSessionButton').click(function() {
      Jupyter.notebook.restart_kernel()
        .then(success => removeCompletedMarks());
      this.blur();
    });

    $('#interruptKernelButton').click(function() {
      Jupyter.notebook.kernel.interrupt();
      this.blur();
    });

    $('#toggleSidebarButton').click(function() {
      $('#sidebarArea').toggleClass('larger');
      rotated = $('#toggleSidebarButton').css('transform').indexOf('matrix') > -1;
      $('#toggleSidebarButton').css('transform', rotated ? '' : 'rotate(180deg)');
      this.blur();
    });

    $('#hideSidebarButton').click(function() {
      appbar.toggleSidebar();
    });

    $('#navigationButton').click(function() {
      if (document.getElementById('sidebarArea').style.display == 'none') {
        appbar.toggleSidebar();
      }
      showNavigation();
      this.blur();
    });

    $('#navigation').click(function(e) {
      var index = e.target.getAttribute('cellIndex');
      if (index !== null) {
        var cell = Jupyter.notebook.get_cells()[index];

        var scrollable = $('#mainArea');
        var scrollTop = scrollable.scrollTop() - scrollable.offset().top +
                        cell.element.offset().top;
        scrollable.animate({ scrollTop: scrollTop }, 250);
      }
      e.preventDefault();
    });

    function showNavigation() {
      document.getElementById('navigation').style.display = '';
      document.getElementById('help').style.display = 'none';
    }
  }

<<<<<<< HEAD
    showHelp(help);
  });

  events.on('kernel_connected.Kernel', function() {
    $('#currentKernelName').text(Jupyter.kernelselector.current_selection);
    $('#kernelSelectorDropdown').empty();
    Object.keys(Jupyter.kernelselector.kernelspecs).forEach(function(kernel) {     
      $('#kernelSelectorDropdown').append(`
        <li>
          <a href="#" onclick="Jupyter.kernelselector.set_kernel('` + kernel + `')">
            ` + kernel + `
          </a>
        </li>
        `
        )
    })
  });
}
=======
  return {
    preLoad: preLoad,
    postLoad, postLoad,
  };
});
>>>>>>> f50a4431
<|MERGE_RESOLUTION|>--- conflicted
+++ resolved
@@ -659,9 +659,11 @@
     }
   }
 
-<<<<<<< HEAD
-    showHelp(help);
-  });
+  return {
+    preLoad: preLoad,
+    postLoad, postLoad,
+  };
+});
 
   events.on('kernel_connected.Kernel', function() {
     $('#currentKernelName').text(Jupyter.kernelselector.current_selection);
@@ -677,11 +679,4 @@
         )
     })
   });
-}
-=======
-  return {
-    preLoad: preLoad,
-    postLoad, postLoad,
-  };
-});
->>>>>>> f50a4431
+}