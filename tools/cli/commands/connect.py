--- conflicted
+++ resolved
@@ -229,14 +229,9 @@
             '--ssh-flag=-L',
             '--ssh-flag=' + port_mapping])
         cmd.append('datalab@{0}'.format(instance))
-<<<<<<< HEAD
         if args.internal_ip:
             cmd.extend(['--internal-ip'])
-        gcloud_compute(args, cmd)
-        return
-=======
         return gcloud_compute(args, cmd, wait=False)
->>>>>>> 39b21790
 
     def maybe_open_browser(address):
         """Try to open a browser if we reasonably can."""
